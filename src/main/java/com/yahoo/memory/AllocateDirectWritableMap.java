/*
 * Copyright 2017, Yahoo! Inc. Licensed under the terms of the
 * Apache License 2.0. See LICENSE file at the project root for terms.
 */

package com.yahoo.memory;

import java.io.File;

/**
 * Allocates direct memory used to memory map files for write operations
 * (including those &gt; 2GB).
 *
 * @author Lee Rhodes
 * @author Roman Leventov
 * @author Praveenkumar Venkatesan
 */
//Called from WritableMemory, implements combo of WritableMemory with WritableMap resource
final class AllocateDirectWritableMap extends AllocateDirectMap implements WritableMap {

  AllocateDirectWritableMap(final File file, final long fileOffsetBytes,
      final long capacityBytes) {
    super(file, fileOffsetBytes, capacityBytes);
  }

  @Override
  public void force() {
    if (super.resourceReadOnly) {
      throw new ReadOnlyException("Memory Mapped File is Read Only.");
    }
    try {
<<<<<<< HEAD
      MAPPED_BYTE_BUFFER_FORCE0_METHOD                 //force0 is effectively static
          .invoke(AccessByteBuffer.ZERO_DIRECT_NIO_BUFFER, // so this is not modified
=======
      MAPPED_BYTE_BUFFER_FORCE0_METHOD
          //force0 is effectively static, so ZERO_READ_ONLY_DIRECT_BYTE_BUFFER is not modified
          .invoke(AccessByteBuffer.ZERO_READ_ONLY_DIRECT_BYTE_BUFFER,
>>>>>>> 4ba41bf7
              super.raf.getFD(),
              super.nativeBaseOffset,
              super.capacityBytes);
    } catch (final Exception e) {
      throw new RuntimeException(String.format("Encountered %s exception in force. "
          + UnsafeUtil.tryIllegalAccessPermit, e.getClass()));
    }
  }
}<|MERGE_RESOLUTION|>--- conflicted
+++ resolved
@@ -29,14 +29,9 @@
       throw new ReadOnlyException("Memory Mapped File is Read Only.");
     }
     try {
-<<<<<<< HEAD
-      MAPPED_BYTE_BUFFER_FORCE0_METHOD                 //force0 is effectively static
-          .invoke(AccessByteBuffer.ZERO_DIRECT_NIO_BUFFER, // so this is not modified
-=======
       MAPPED_BYTE_BUFFER_FORCE0_METHOD
           //force0 is effectively static, so ZERO_READ_ONLY_DIRECT_BYTE_BUFFER is not modified
           .invoke(AccessByteBuffer.ZERO_READ_ONLY_DIRECT_BYTE_BUFFER,
->>>>>>> 4ba41bf7
               super.raf.getFD(),
               super.nativeBaseOffset,
               super.capacityBytes);
