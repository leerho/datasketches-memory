/*
 * Copyright 2017, Yahoo! Inc. Licensed under the terms of the
 * Apache License 2.0. See LICENSE file at the project root for terms.
 */

package com.yahoo.memory;

import static com.yahoo.memory.Util.nativeOrder;
import static com.yahoo.memory.Util.negativeCheck;
import static com.yahoo.memory.Util.nullCheck;
import static com.yahoo.memory.Util.zeroCheck;

import java.io.File;
import java.io.IOException;
import java.nio.ByteBuffer;
import java.nio.ByteOrder;
import java.nio.channels.WritableByteChannel;

/**
 * Provides read-only primitive and primitive array methods to any of the four resources
 * mentioned in the package level documentation.
 *
 * @author Roman Leventov
 * @author Lee Rhodes
 *
 * @see com.yahoo.memory
 */
public abstract class Memory extends BaseState {

  //Pass-through ctor for all parameters
  Memory(
      final Object unsafeObj, final long nativeBaseOffset, final long regionOffset,
      final long capacityBytes, final boolean readOnly, final ByteOrder dataByteOrder,
      final ByteBuffer byteBuf, final StepBoolean valid) {
    super(unsafeObj, nativeBaseOffset, regionOffset, capacityBytes, readOnly, dataByteOrder,
        byteBuf, valid);
  }

  //BYTE BUFFER XXX
  /**
   * Accesses the given ByteBuffer for read-only operations. The returned <i>Memory</i> object has the
   * same byte order, as the given ByteBuffer, unless the capacity of the given ByteBuffer is zero,
   * then endianness of the returned <i>Memory</i> object (as well as backing storage) is unspecified.
   * @param byteBuf the given ByteBuffer, must not be null
   * @return a new <i>Memory</i> for read-only operations on the given ByteBuffer.
   */
  public static Memory wrap(final ByteBuffer byteBuf) {
    return BaseWritableMemoryImpl.wrapByteBuffer(byteBuf, true, byteBuf.order());
  }

  /**
   * Accesses the given ByteBuffer for read-only operations. The returned <i>Memory</i> object has the
   * given byte order, ignoring the byte order of the given ByteBuffer.  If the capacity of the
   * given ByteBuffer is zero the endianness of the returned <i>Memory</i> object (as well as backing
   * storage) is unspecified.
   * @param byteBuf the given ByteBuffer, must not be null
   * @param dataByteOrder the byte order of the uderlying data independent of the byte order
   * state of the given ByteBuffer
   * @return a new <i>Memory</i> for read-only operations on the given ByteBuffer.
   */
  public static Memory wrap(final ByteBuffer byteBuf, final ByteOrder dataByteOrder) {
    return BaseWritableMemoryImpl.wrapByteBuffer(byteBuf, true, dataByteOrder);
  }

  //MAP XXX
  /**
   * Maps the entire given file into native-ordered Memory for read operations (including those &gt;
   * 2GB). Calling this method is equivalent to calling {@link #map(File, long, long, ByteOrder)
   * map(file, 0, file.length(), ByteOrder.nativeOrder())}.
   * @param file the given file to map
<<<<<<< HEAD
   * @return <i>MapHandle</i> for managing this map
   * @throws IOException if file not found or internal RuntimeException is thrown.
=======
   * @return MapHandle for managing the mapped Memory
   * @throws IOException if file not found or RuntimeException is thrown.
>>>>>>> 4ba41bf7
   */
  public static MapHandle map(final File file) throws IOException {
    return map(file, 0, file.length(), ByteOrder.nativeOrder());
  }

  /**
   * Maps the specified portion of the given file into Memory for read operations (including those
   * &gt; 2GB).
   * @param file the given file to map. It may not be null.
   * @param fileOffsetBytes the position in the given file in bytes. It may not be negative.
<<<<<<< HEAD
   * @param capacityBytes the size of the allocated direct memory. It may not be negative or zero.
   * @param dataByteOrder the endianness of the given file. It may not be null.
   * @return <i>MapHandle</i> for managing this map
   * @throws IOException if file not found or internal RuntimeException is thrown.
=======
   * @param capacityBytes the size of the mapped Memory. It may not be negative or zero.
   * @param byteOrder the endianness of the returned mapped Memory. It may not be null.
   * @return MemoryMapHandler for managing the mapped Memory
   * @throws IOException file not found or RuntimeException, etc.
>>>>>>> 4ba41bf7
   */
  public static MapHandle map(final File file, final long fileOffsetBytes, final long capacityBytes,
      final ByteOrder dataByteOrder) throws IOException {
    zeroCheck(capacityBytes, "Capacity");
    nullCheck(file, "file is null");
    negativeCheck(fileOffsetBytes, "File offset is negative");
    return BaseWritableMemoryImpl
        .wrapMap(file, fileOffsetBytes, capacityBytes, true, dataByteOrder);
  }

  //REGIONS XXX
  /**
   * A region is a read-only view of the backing store of this object.
   * This returns a new <i>Memory</i> representing the defined region.
   * <ul>
   * <li>Returned object's origin = this object's origin + offsetBytes</li>
   * <li>Returned object's capacity = capacityBytes</li>
   * </ul>
   * If the given capacityBytes is zero, the returned object is effectively immutable and
   * the backing storage and endianness are unspecified.
   * @param offsetBytes the starting offset with respect to the origin of this Memory.
   * @param capacityBytes the capacity of the region in bytes
   * @return a new <i>Memory</i> representing the defined region.
   */
  public abstract Memory region(long offsetBytes, long capacityBytes);

  /**
   * Returns the specified region of this Memory object as a new read-only {@link ByteBuffer}
   * object. The {@link ByteOrder} of the returned {@code ByteBuffer} corresponds to the {@linkplain
   * #getResourceOrder() byte order of this Memory}. The returned ByteBuffer's position is 0 and
   * the limit is equal to the capacity.
   *
   * <p>If this Memory object is the result of wrapping non-byte Java arrays ({@link
   * Memory#wrap(int[])}, {@link Memory#wrap(long[])}, etc.) this methods throws an {@link
   * UnsupportedOperationException}.
   *
   * <p>The name of this method starts with "unsafe" because if this is a native managed Memory
   * (e. g. obtained via {@link #map(File)} or {@link WritableMemory#allocateDirect(long)})), and
   * the returned {@code ByteBuffer} object is used after the Memory is freed, it may cause a JVM
   * crash. This is also true for Memory objects themselves, but Memory's use-after-free is
   * caught as AssertionError, if assertions are enabled.
   *
   * @param offsetBytes the starting offset with respect to the origin of this Memory
   * @param capacityBytes the capacity of the returned ByteBuffer
   * @return a new read-only {@code ByteBuffer} to access the specified region.
   * @throws UnsupportedOperationException if this method couldn't be viewed as ByteBuffer, because
   * when it wraps a non-byte Java array.
   */
  public abstract ByteBuffer unsafeByteBufferView(long offsetBytes, int capacityBytes);

  //AS BUFFER XXX
  /**
   * Returns a new <i>Buffer</i> view of the backing store of this object..
   * <ul>
   * <li>Returned object's origin = this object's origin</li>
   * <li>Returned object's <i>start</i> = 0</li>
   * <li>Returned object's <i>position</i> = 0</li>
   * <li>Returned object's <i>end</i> = this object's capacity</li>
   * <li>Returned object's <i>capacity</i> = this object's capacity</li>
   * <li>Returned object's <i>start</i>, <i>position</i> and <i>end</i> are mutable</li>
   * </ul>
   * If this object's capacity is zero, the returned object is effectively immutable and
   * the backing storage and endianness are unspecified.
   * @return a new <i>Buffer</i>
   */
  public abstract Buffer asBuffer();

  //ACCESS PRIMITIVE HEAP ARRAYS for readOnly XXX
  /**
   * Wraps the given primitive array for read operations assuming native byte order. If the array
   * size is zero, backing storage and endianness of the returned <i>Memory</i> object are unspecified.
   * @param arr the given primitive array.
   * @return a new <i>Memory</i> for read operations
   */
  public static Memory wrap(final boolean[] arr) {
    final long lengthBytes = arr.length << Prim.BOOLEAN.shift();
    return BaseWritableMemoryImpl.wrapHeapArray(arr, 0L, lengthBytes, true, nativeOrder);
  }

  /**
   * Wraps the given primitive array for read operations assuming native byte order. If the array
   * size is zero, backing storage and endianness of the returned <i>Memory</i> object are unspecified.
   * @param arr the given primitive array.
   * @return a new <i>Memory</i> for read operations
   */
  public static Memory wrap(final byte[] arr) {
    return Memory.wrap(arr, 0, arr.length, nativeOrder);
  }

  /**
   * Wraps the given primitive array for read operations with the given byte order. If the array
   * size is zero, backing storage and endianness of the returned <i>Memory</i> object are unspecified.
   * @param arr the given primitive array.
   * @param dataByteOrder the byte order
   * @return a new <i>Memory</i> for read operations
   */
  public static Memory wrap(final byte[] arr, final ByteOrder dataByteOrder) {
    return Memory.wrap(arr, 0, arr.length, dataByteOrder);
  }

  /**
   * Wraps the given primitive array for read operations with the given byte order. If the given
   * lengthBytes is zero, backing storage and endianness of the returned <i>Memory</i> object are
   * unspecified.
   * @param arr the given primitive array.
   * @param offsetBytes the byte offset into the given array
   * @param lengthBytes the number of bytes to include from the given array
   * @param dataByteOrder the byte order
   * @return a new <i>Memory</i> for read operations
   */
  public static Memory wrap(final byte[] arr, final int offsetBytes, final int lengthBytes,
      final ByteOrder dataByteOrder) {
    UnsafeUtil.checkBounds(offsetBytes, lengthBytes, arr.length);
    return BaseWritableMemoryImpl.wrapHeapArray(arr, 0L, lengthBytes, true, dataByteOrder);
  }

  /**
   * Wraps the given primitive array for read operations assuming native byte order. If the array
   * size is zero, backing storage and endianness of the returned <i>Memory</i> object are unspecified.
   * @param arr the given primitive array.
   * @return a new <i>Memory</i> for read operations
   */
  public static Memory wrap(final char[] arr) {
    final long lengthBytes = arr.length << Prim.CHAR.shift();
    return BaseWritableMemoryImpl.wrapHeapArray(arr, 0L, lengthBytes, true, nativeOrder);
  }

  /**
   * Wraps the given primitive array for read operations assuming native byte order. If the array
   * size is zero, backing storage and endianness of the returned <i>Memory</i> object are unspecified.
   * @param arr the given primitive array.
   * @return a new <i>Memory</i> for read operations
   */
  public static Memory wrap(final short[] arr) {
    final long lengthBytes = arr.length << Prim.SHORT.shift();
    return BaseWritableMemoryImpl.wrapHeapArray(arr, 0L, lengthBytes, true, nativeOrder);
  }

  /**
   * Wraps the given primitive array for read operations assuming native byte order. If the array
   * size is zero, backing storage and endianness of the returned <i>Memory</i> object are unspecified.
   * @param arr the given primitive array.
   * @return a new <i>Memory</i> for read operations
   */
  public static Memory wrap(final int[] arr) {
    final long lengthBytes = arr.length << Prim.INT.shift();
    return BaseWritableMemoryImpl.wrapHeapArray(arr, 0L, lengthBytes, true, nativeOrder);
  }

  /**
   * Wraps the given primitive array for read operations assuming native byte order. If the array
   * size is zero, backing storage and endianness of the returned <i>Memory</i> object are unspecified.
   * @param arr the given primitive array.
   * @return a new <i>Memory</i> for read operations
   */
  public static Memory wrap(final long[] arr) {
    final long lengthBytes = arr.length << Prim.LONG.shift();
    return BaseWritableMemoryImpl.wrapHeapArray(arr, 0L, lengthBytes, true, nativeOrder);
  }

  /**
   * Wraps the given primitive array for read operations assuming native byte order. If the array
   * size is zero, backing storage and endianness of the returned <i>Memory</i> object are unspecified.
   * @param arr the given primitive array.
   * @return a new <i>Memory</i> for read operations
   */
  public static Memory wrap(final float[] arr) {
    final long lengthBytes = arr.length << Prim.FLOAT.shift();
    return BaseWritableMemoryImpl.wrapHeapArray(arr, 0L, lengthBytes, true, nativeOrder);
  }

  /**
   * Wraps the given primitive array for read operations assuming native byte order. If the array
   * size is zero, backing storage and endianness of the returned <i>Memory</i> object are unspecified.
   * @param arr the given primitive array.
   * @return a new <i>Memory</i> for read operations
   */
  public static Memory wrap(final double[] arr) {
    final long lengthBytes = arr.length << Prim.DOUBLE.shift();
    return BaseWritableMemoryImpl.wrapHeapArray(arr, 0L, lengthBytes, true, nativeOrder);
  }

  //PRIMITIVE getXXX() and getXXXArray() XXX
  /**
   * Gets the boolean value at the given offset
   * @param offsetBytes offset bytes relative to this Memory start
   * @return the boolean at the given offset
   */
  public abstract boolean getBoolean(long offsetBytes);

  /**
   * Gets the boolean array at the given offset
   * @param offsetBytes offset bytes relative to this Memory start
   * @param dstArray The preallocated destination array.
   * @param dstOffsetBooleans offset in array units
   * @param lengthBooleans number of array units to transfer
   */
  public abstract void getBooleanArray(long offsetBytes, boolean[] dstArray, int dstOffsetBooleans,
      int lengthBooleans);

  /**
   * Gets the byte value at the given offset
   * @param offsetBytes offset bytes relative to this Memory start
   * @return the byte at the given offset
   */
  public abstract byte getByte(long offsetBytes);

  /**
   * Gets the byte array at the given offset
   * @param offsetBytes offset bytes relative to this Memory start
   * @param dstArray The preallocated destination array.
   * @param dstOffsetBytes offset in array units
   * @param lengthBytes number of array units to transfer
   */
  public abstract void getByteArray(long offsetBytes, byte[] dstArray, int dstOffsetBytes,
      int lengthBytes);

  /**
   * Gets the char value at the given offset
   * @param offsetBytes offset bytes relative to this Memory start
   * @return the char at the given offset
   */
  public abstract char getChar(long offsetBytes);

  /**
   * Gets the char array at the given offset
   * @param offsetBytes offset bytes relative to this Memory start
   * @param dstArray The preallocated destination array.
   * @param dstOffsetChars offset in array units
   * @param lengthChars number of array units to transfer
   */
  public abstract void getCharArray(long offsetBytes, char[] dstArray, int dstOffsetChars,
      int lengthChars);

  /**
   * Gets UTF-8 encoded bytes from this Memory, starting at offsetBytes to a length of
   * utf8LengthBytes, decodes them into characters and appends them to the given Appendable.
   * This is specifically designed to reduce the production of intermediate objects (garbage),
   * thus significantly reducing pressure on the JVM Garbage Collector.
   * @param offsetBytes offset bytes relative to the Memory start
   * @param utf8LengthBytes the number of encoded UTF-8 bytes to decode. It is assumed that the
   * caller has the correct number of utf8 bytes required to decode the number of characters
   * to be appended to dst. Characters outside the ASCII range can require 2, 3 or 4 bytes per
   * character to decode.
   * @param dst the destination Appendable to append the decoded characters to.
   * @return the number of characters decoded
   * @throws IOException if dst.append() throws IOException
   * @throws Utf8CodingException in case of malformed or illegal UTF-8 input
   */
  public abstract int getCharsFromUtf8(long offsetBytes, int utf8LengthBytes, Appendable dst)
      throws IOException, Utf8CodingException;

  /**
   * Gets UTF-8 encoded bytes from this Memory, starting at offsetBytes to a length of
   * utf8LengthBytes, decodes them into characters and appends them to the given StringBuilder.
   * This method does *not* reset the length of the destination StringBuilder before appending
   * characters to it.
   * This is specifically designed to reduce the production of intermediate objects (garbage),
   * thus significantly reducing pressure on the JVM Garbage Collector.
   * @param offsetBytes offset bytes relative to the Memory start
   * @param utf8LengthBytes the number of encoded UTF-8 bytes to decode. It is assumed that the
   * caller has the correct number of utf8 bytes required to decode the number of characters
   * to be appended to dst. Characters outside the ASCII range can require 2, 3 or 4 bytes per
   * character to decode.
   * @param dst the destination StringBuilder to append decoded characters to.
   * @return the number of characters decoded.
   * @throws Utf8CodingException in case of malformed or illegal UTF-8 input
   */
  public abstract int getCharsFromUtf8(final long offsetBytes, final int utf8LengthBytes,
      final StringBuilder dst) throws Utf8CodingException;

  /**
   * Gets the double value at the given offset
   * @param offsetBytes offset bytes relative to this Memory start
   * @return the double at the given offset
   */
  public abstract double getDouble(long offsetBytes);

  /**
   * Gets the double array at the given offset
   * @param offsetBytes offset bytes relative to this Memory start
   * @param dstArray The preallocated destination array.
   * @param dstOffsetDoubles offset in array units
   * @param lengthDoubles number of array units to transfer
   */
  public abstract void getDoubleArray(long offsetBytes, double[] dstArray, int dstOffsetDoubles,
      int lengthDoubles);

  /**
   * Gets the float value at the given offset
   * @param offsetBytes offset bytes relative to this Memory start
   * @return the float at the given offset
   */
  public abstract float getFloat(long offsetBytes);

  /**
   * Gets the float array at the given offset
   * @param offsetBytes offset bytes relative to this Memory start
   * @param dstArray The preallocated destination array.
   * @param dstOffsetFloats offset in array units
   * @param lengthFloats number of array units to transfer
   */
  public abstract void getFloatArray(long offsetBytes, float[] dstArray, int dstOffsetFloats,
      int lengthFloats);

  /**
   * Gets the int value at the given offset
   * @param offsetBytes offset bytes relative to this Memory start
   * @return the int at the given offset
   */
  public abstract int getInt(long offsetBytes);

  /**
   * Gets the int array at the given offset
   * @param offsetBytes offset bytes relative to this Memory start
   * @param dstArray The preallocated destination array.
   * @param dstOffsetInts offset in array units
   * @param lengthInts number of array units to transfer
   */
  public abstract void getIntArray(long offsetBytes, int[] dstArray, int dstOffsetInts,
      int lengthInts);

  /**
   * Gets the long value at the given offset
   * @param offsetBytes offset bytes relative to this Memory start
   * @return the long at the given offset
   */
  public abstract long getLong(long offsetBytes);

  /**
   * Gets the long array at the given offset
   * @param offsetBytes offset bytes relative to this Memory start
   * @param dstArray The preallocated destination array.
   * @param dstOffsetLongs offset in array units
   * @param lengthLongs number of array units to transfer
   */
  public abstract void getLongArray(long offsetBytes, long[] dstArray, int dstOffsetLongs,
      int lengthLongs);

  /**
   * Gets the short value at the given offset
   * @param offsetBytes offset bytes relative to this Memory start
   * @return the short at the given offset
   */
  public abstract short getShort(long offsetBytes);

  /**
   * Gets the short array at the given offset
   * @param offsetBytes offset bytes relative to this Memory start
   * @param dstArray The preallocated destination array.
   * @param dstOffsetShorts offset in array units
   * @param lengthShorts number of array units to transfer
   */
  public abstract void getShortArray(long offsetBytes, short[] dstArray, int dstOffsetShorts,
      int lengthShorts);

  //SPECIAL PRIMITIVE READ METHODS: compareTo, copyTo, writeTo XXX
  /**
   * Compares the bytes of this Memory to <i>that</i> Memory.
   * Returns <i>(this &lt; that) ? (some negative value) : (this &gt; that) ? (some positive value)
   * : 0;</i>.
   * If all bytes are equal up to the shorter of the two lengths, the shorter length is considered
   * to be less than the other.
   * @param thisOffsetBytes the starting offset for <i>this Memory</i>
   * @param thisLengthBytes the length of the region to compare from <i>this Memory</i>
   * @param that the other Memory to compare with
   * @param thatOffsetBytes the starting offset for <i>that Memory</i>
   * @param thatLengthBytes the length of the region to compare from <i>that Memory</i>
   * @return <i>(this &lt; that) ? (some negative value) : (this &gt; that) ? (some positive value)
   * : 0;</i>
   */
  public abstract int compareTo(long thisOffsetBytes, long thisLengthBytes, Memory that,
      long thatOffsetBytes, long thatLengthBytes);

  /**
   * Copies bytes from a source range of this Memory to a destination range of the given Memory
   * with the same semantics when copying between overlapping ranges of bytes as method
   * {@link java.lang.System#arraycopy(Object, int, Object, int, int)} has. However, if the source
   * and the destination ranges are exactly the same, this method throws {@link
   * IllegalArgumentException}, because it should never be needed in real-world scenarios and
   * therefore indicates a bug.
   * @param srcOffsetBytes the source offset for this Memory
   * @param destination the destination Memory, which may not be Read-Only.
   * @param dstOffsetBytes the destination offset
   * @param lengthBytes the number of bytes to copy
   */
  public abstract void copyTo(long srcOffsetBytes, WritableMemory destination, long dstOffsetBytes,
      long lengthBytes);

  /**
   * Writes bytes from a source range of this Memory to the given {@code WritableByteChannel}.
   * @param offsetBytes the source offset for this Memory
   * @param lengthBytes the number of bytes to copy
   * @param out the destination WritableByteChannel
   * @throws IOException may occur while writing to the WritableByteChannel
   */
  public abstract void writeTo(long offsetBytes, long lengthBytes, WritableByteChannel out)
      throws IOException;

}<|MERGE_RESOLUTION|>--- conflicted
+++ resolved
@@ -64,38 +64,27 @@
 
   //MAP XXX
   /**
-   * Maps the entire given file into native-ordered Memory for read operations (including those &gt;
-   * 2GB). Calling this method is equivalent to calling {@link #map(File, long, long, ByteOrder)
+   * Maps the entire given file into native-ordered Memory for read operations 
+   * (including those &gt; 2GB).
+   * Calling this method is equivalent to calling {@link #map(File, long, long, ByteOrder)
    * map(file, 0, file.length(), ByteOrder.nativeOrder())}.
    * @param file the given file to map
-<<<<<<< HEAD
-   * @return <i>MapHandle</i> for managing this map
-   * @throws IOException if file not found or internal RuntimeException is thrown.
-=======
-   * @return MapHandle for managing the mapped Memory
-   * @throws IOException if file not found or RuntimeException is thrown.
->>>>>>> 4ba41bf7
+   * @return <i>MapHandle</i> for managing the mapped Memory
+   * @throws IOException if file not found or a RuntimeException.
    */
   public static MapHandle map(final File file) throws IOException {
     return map(file, 0, file.length(), ByteOrder.nativeOrder());
   }
 
   /**
-   * Maps the specified portion of the given file into Memory for read operations (including those
-   * &gt; 2GB).
+   * Maps the specified portion of the given file into Memory for read operations
+   * (including those &gt; 2GB).
    * @param file the given file to map. It may not be null.
    * @param fileOffsetBytes the position in the given file in bytes. It may not be negative.
-<<<<<<< HEAD
-   * @param capacityBytes the size of the allocated direct memory. It may not be negative or zero.
-   * @param dataByteOrder the endianness of the given file. It may not be null.
-   * @return <i>MapHandle</i> for managing this map
-   * @throws IOException if file not found or internal RuntimeException is thrown.
-=======
    * @param capacityBytes the size of the mapped Memory. It may not be negative or zero.
-   * @param byteOrder the endianness of the returned mapped Memory. It may not be null.
-   * @return MemoryMapHandler for managing the mapped Memory
-   * @throws IOException file not found or RuntimeException, etc.
->>>>>>> 4ba41bf7
+   * @param dataByteOrder the endianness of the given file and the returned mapped Memory. It may not be null.
+   * @return <i>MapHandle</i> for managing the mapped Memory
+   * @throws IOException if file not found or a RuntimeException.
    */
   public static MapHandle map(final File file, final long fileOffsetBytes, final long capacityBytes,
       final ByteOrder dataByteOrder) throws IOException {
