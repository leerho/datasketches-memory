/*
 * Copyright 2015-16, Yahoo! Inc.
 * Licensed under the terms of the Apache License 2.0. See LICENSE file at the project root for terms.
 */

package com.yahoo.memory;

import java.lang.reflect.Constructor;
import java.lang.reflect.InvocationTargetException;

import sun.misc.Unsafe;

/**
 * Provides access to the sun.misc.Unsafe class and its key static fields.
 *
 * <p>The internal static initializer also detects whether the methods unique to the Unsafe class
 * in JDK8 are present; if not, methods that are compatible with JDK7 are substituted using an
 * internal interface.  In order for this to work with jdk7, this library must be compiled using
 * jdk8 and it must be done with both source and target versions of jdk7 specified in pom.xml.
 * The resultant jar will work on jdk7 and jdk8.</p>
 *
 * <p>This may work with jdk9 but might require the JVM arg <i>-permit-illegal-access</i>,
 * <i>–illegal-access=permit</i> or equivalent. Proper operation with jdk9 or above is not
 * guaranteed and has not been tested.
 *
 * @author Lee Rhodes
 */
public final class UnsafeUtil {
  public static final Unsafe unsafe;
  public static final double JDK;
  static final JDKCompatibility compatibilityMethods;

  //not an indicator of whether compressed references are used.
  public static final int ADDRESS_SIZE;

  //For 64-bit JVMs: varies depending on coop: 16 for JVM <= 32GB; 24 for JVM > 32GB
  // Making this constant long-typed, rather than int, to exclude possibility of accidental overflow
  // in expressions like arrayLength * ARRAY_BYTE_BASE_OFFSET, where arrayLength is int-typed.
  // The same consideration for constants below: ARRAY_*_INDEX_SCALE, ARRAY_*_INDEX_SHIFT.
  public static final long ARRAY_BOOLEAN_BASE_OFFSET;
  public static final long ARRAY_BYTE_BASE_OFFSET;
  public static final long ARRAY_SHORT_BASE_OFFSET;
  public static final long ARRAY_CHAR_BASE_OFFSET;
  public static final long ARRAY_INT_BASE_OFFSET;
  public static final long ARRAY_LONG_BASE_OFFSET;
  public static final long ARRAY_FLOAT_BASE_OFFSET;
  public static final long ARRAY_DOUBLE_BASE_OFFSET;
  public static final long ARRAY_OBJECT_BASE_OFFSET;

  //@formatter:off

  // Setting those values directly instead of using unsafe.arrayIndexScale(), because it may be
  // beneficial for runtime execution, those values are backed into generated machine code as
  // constants. E. g. see https://shipilev.net/jvm-anatomy-park/14-constant-variables/
  public static final int ARRAY_BOOLEAN_INDEX_SCALE = 1;
  public static final int ARRAY_BYTE_INDEX_SCALE    = 1;
  public static final long ARRAY_SHORT_INDEX_SCALE  = 2;
  public static final long ARRAY_CHAR_INDEX_SCALE   = 2;
  public static final long ARRAY_INT_INDEX_SCALE    = 4;
  public static final long ARRAY_LONG_INDEX_SCALE   = 8;
  public static final long ARRAY_FLOAT_INDEX_SCALE  = 4;
  public static final long ARRAY_DOUBLE_INDEX_SCALE = 8;
  public static final long ARRAY_OBJECT_INDEX_SCALE;  // varies, 4 or 8 depending on coop

  //Used to convert "type" to bytes:  bytes = longs << LONG_SHIFT
  public static final int BOOLEAN_SHIFT    = 0;
  public static final int BYTE_SHIFT       = 0;
  public static final long SHORT_SHIFT     = 1;
  public static final long CHAR_SHIFT      = 1;
  public static final long INT_SHIFT       = 2;
  public static final long LONG_SHIFT      = 3;
  public static final long FLOAT_SHIFT     = 2;
  public static final long DOUBLE_SHIFT    = 3;
  public static final long OBJECT_SHIFT;     // varies, 2 or 3 depending on coop

  public static final String LS = System.getProperty("line.separator");

  //@formatter:on

<<<<<<< HEAD
  /**
   * Large memory copies are broken into segments of bytes of this size to allow for safepoint
   * polling by the JVM.
   */
  public static final long UNSAFE_COPY_THRESHOLD = 1L << 20; //2^20
  static String tryIllegalAccessPermit = " Try setting JVM arg -permit-illegal-access, "
      + "–illegal-access=permit or equivalent.";

=======
>>>>>>> 305f2fe7
  static {
    try {
      //should work across JVMs, e.g., with Android:
      final Constructor<Unsafe> unsafeConstructor = Unsafe.class.getDeclaredConstructor();
      unsafeConstructor.setAccessible(true);
      unsafe = unsafeConstructor.newInstance();

      // Alternative, but may not work across different JVMs.
      //      Field field = Unsafe.class.getDeclaredField("theUnsafe");
      //      field.setAccessible(true);
      //      unsafe = (Unsafe) field.get(null);

    } catch (final InstantiationException | IllegalAccessException | IllegalArgumentException
        | InvocationTargetException | NoSuchMethodException e) {
      e.printStackTrace();
      throw new RuntimeException("Unable to acquire Unsafe. " + tryIllegalAccessPermit, e);
    }

    //4 on 32-bit systems. 4 on 64-bit systems < 32GB, otherwise 8.
    //This alone is not an indicator of compressed ref (coop)
    ADDRESS_SIZE = unsafe.addressSize();

    ARRAY_BOOLEAN_BASE_OFFSET = unsafe.arrayBaseOffset(boolean[].class);
    ARRAY_BYTE_BASE_OFFSET = unsafe.arrayBaseOffset(byte[].class);
    ARRAY_SHORT_BASE_OFFSET = unsafe.arrayBaseOffset(short[].class);
    ARRAY_CHAR_BASE_OFFSET = unsafe.arrayBaseOffset(char[].class);
    ARRAY_INT_BASE_OFFSET = unsafe.arrayBaseOffset(int[].class);
    ARRAY_LONG_BASE_OFFSET = unsafe.arrayBaseOffset(long[].class);
    ARRAY_FLOAT_BASE_OFFSET = unsafe.arrayBaseOffset(float[].class);
    ARRAY_DOUBLE_BASE_OFFSET = unsafe.arrayBaseOffset(double[].class);
    ARRAY_OBJECT_BASE_OFFSET = unsafe.arrayBaseOffset(Object[].class);

    ARRAY_OBJECT_INDEX_SCALE = unsafe.arrayIndexScale(Object[].class);
    OBJECT_SHIFT = ARRAY_OBJECT_INDEX_SCALE == 4 ? 2 : 3;

    JDK = majorJavaVersion(System.getProperty("java.version"));
    if (JDK == 1.7) {
      compatibilityMethods = new JDK7Compatible(unsafe);
    } else {
      compatibilityMethods = new JDK8Compatible(unsafe);
    }
  }

  static double majorJavaVersion(final String jdkVer) { //avail for test
    //double version = 0;
    try {
      final String[] parts = jdkVer.trim().split("[^0-9\\.]")[0].split("\\.");
      final String num = parts[0] + "." + ((parts.length > 1) ? parts[1] : "0");
      final double ver = Double.parseDouble(num);
      if (ver < 1.7) {
        throw new ExceptionInInitializerError("JDK Major Version must be >= 1.7");
      }
      return ver;
    } catch (final Exception e) {
      throw new ExceptionInInitializerError("Improper Java -version string: "
          + jdkVer + "\n" + e);
    }
  }

  private UnsafeUtil() {}

  /**
   * Assert the requested offset and length against the allocated size.
   * The invariants equation is: {@code 0 <= reqOff <= reqLen <= reqOff + reqLen <= allocSize}.
   * If this equation is violated and assertions are enabled, an {@link AssertionError} will
   * be thrown.
   * @param reqOff the requested offset
   * @param reqLen the requested length
   * @param allocSize the allocated size.
   */
  public static void assertBounds(final long reqOff, final long reqLen, final long allocSize) {
    assert ((reqOff | reqLen | (reqOff + reqLen) | (allocSize - (reqOff + reqLen))) >= 0) :
      "reqOffset: " + reqOff + ", reqLength: " + reqLen
      + ", (reqOff + reqLen): " + (reqOff + reqLen) + ", allocSize: " + allocSize;
  }

  /**
   * Check the requested offset and length against the allocated size.
   * The invariants equation is: {@code 0 <= reqOff <= reqLen <= reqOff + reqLen <= allocSize}.
   * If this equation is violated an {@link IllegalArgumentException} will be thrown.
   * @param reqOff the requested offset
   * @param reqLen the requested length
   * @param allocSize the allocated size.
   */
  public static void checkBounds(final long reqOff, final long reqLen, final long allocSize) {
    if ((reqOff | reqLen | (reqOff + reqLen) | (allocSize - (reqOff + reqLen))) < 0) {
      throw new IllegalArgumentException(
          "reqOffset: " + reqOff + ", reqLength: " + reqLen
              + ", (reqOff + reqLen): " + (reqOff + reqLen) + ", allocSize: " + allocSize);
    }
  }

  interface JDKCompatibility {

    long getAndAddLong(Object obj, long address, long increment);

    long getAndSetLong(Object obj, long address, long value);
  }

  private static class JDK8Compatible implements JDKCompatibility {
    private final Unsafe myUnsafe;

    JDK8Compatible(final Unsafe unsafe) {
      myUnsafe = unsafe;
    }

    @Override
    public long getAndAddLong(final Object obj, final long address, final long increment) {
      return myUnsafe.getAndAddLong(obj, address, increment);
    }

    @Override
    public long getAndSetLong(final Object obj, final long address, final long value) {
      return myUnsafe.getAndSetLong(obj, address, value);
    }
  }

  private static class JDK7Compatible implements JDKCompatibility {
    private final Unsafe myUnsafe;

    JDK7Compatible(final Unsafe unsafe) {
      myUnsafe = unsafe;
    }

    @Override
    public synchronized long getAndAddLong(final Object obj, final long address, final long increment) {
      long retVal;
      do {
        retVal = myUnsafe.getLongVolatile(obj, address);
      } while (!myUnsafe.compareAndSwapLong(obj, address, retVal, retVal + increment));

      return myUnsafe.getLongVolatile(obj, address);
    }

    @Override
    public synchronized long getAndSetLong(final Object obj, final long address, final long value) {
      long retVal;
      do {
        retVal = myUnsafe.getLongVolatile(obj, address);
      } while (!myUnsafe.compareAndSwapLong(obj, address, retVal, value));

      return myUnsafe.getLongVolatile(obj, address);
    }
  }

}<|MERGE_RESOLUTION|>--- conflicted
+++ resolved
@@ -77,17 +77,9 @@
 
   //@formatter:on
 
-<<<<<<< HEAD
-  /**
-   * Large memory copies are broken into segments of bytes of this size to allow for safepoint
-   * polling by the JVM.
-   */
-  public static final long UNSAFE_COPY_THRESHOLD = 1L << 20; //2^20
   static String tryIllegalAccessPermit = " Try setting JVM arg -permit-illegal-access, "
       + "–illegal-access=permit or equivalent.";
 
-=======
->>>>>>> 305f2fe7
   static {
     try {
       //should work across JVMs, e.g., with Android:
